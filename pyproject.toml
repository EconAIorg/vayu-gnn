--- conflicted
+++ resolved
@@ -13,13 +13,10 @@
 geopandas = "^1.0.1"
 matplotlib = "^3.10.0"
 seaborn = "^0.13.2"
-<<<<<<< HEAD
 pyarrow = "^19.0.1"
-=======
 openmeteo-requests = "^1.3.0"
 requests-cache = "^1.2.1"
 retry-requests = "^2.0.0"
->>>>>>> 210451a4
 
 
 [tool.poetry.group.dev.dependencies]
