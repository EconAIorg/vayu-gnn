import pandas as pd
import rasterio
import numpy as np
from rasterio.mask import mask
from shapely.geometry import mapping
from rasterio.merge import merge
from rasterio.io import MemoryFile
from vayu_gnn.dbx.dbx_config import dbx_helper

class Preprocessor():
    """
    Preprocessor for sensor, raster, and weather data.

    This class handles preprocessing steps for sensor data, raster data, weather data, weather forecasts,
    and pollution data. It reads raw input files from Dropbox using a helper, processes them,
    and writes cleaned data back to Dropbox. It also creates base data panels for merging data on a common timeline.

    Parameters
    ----------
    dbx_helper : object
        Helper object for interacting with Dropbox.
    nodes : dict
        Dictionary of node configurations per city.
    cities : list
        List of cities to process.
    """
    def __init__(self, dbx_helper, nodes:dict, cities:list):
        """
        Initialize the Preprocessor.

        Parameters
        ----------
        dbx_helper : object
            Helper object for Dropbox interactions.
        nodes : dict
            Dictionary mapping city names to node configurations.
        cities : list
            List of city names to be processed.
        """
        self.dbx_helper = dbx_helper
        self.nodes = nodes
        self.node_ids = {}
        for city, nodes in self.nodes.items():
            self.node_ids[city] = list(nodes.keys())

        self.cities = cities
        self.base_panels = self._create_base_panels()

    def _create_base_panels(self):
        """
        Create base data panels for each city.

        Constructs a complete DataFrame for each city that includes every combination of node IDs and hourly timestamps
        over a specified date range, excluding the final day.

        Returns
        -------
        dict
            A dictionary mapping each city to its corresponding base panel DataFrame.
        """
        base_panels = {}

        for city in self.cities:

            if city == 'Patna':
                datetime_range = pd.date_range(start='2024-06-01', end='2025-02-27', freq='h')
            if city == 'Gurugram':
                datetime_range = pd.date_range(start='2024-07-01', end='2025-02-27', freq='h')

            complete_index = pd.MultiIndex.from_product(
                [self.node_ids[city], datetime_range],
                names=['node_id', 'datetime']
            )
            
            complete_df = complete_index.to_frame(index=False)
            complete_df['date'] = complete_df['datetime'].dt.date
            complete_df['hour'] = complete_df['datetime'].dt.hour
            complete_df.drop(columns='datetime', inplace=True)

            complete_df = complete_df[complete_df['date'].astype(str) != '2025-02-27']
            base_panels[city] = complete_df

        return base_panels

    def sensor_data(self, device_types):
        """
        Process and aggregate sensor data for specified device types.

        For each city and device type, this method reads sensor CSV data, converts timestamps,
        groups data by device and hour, and merges with the base panel. It also adds binary flags for missing data.

        Parameters
        ----------
        device_types : list
            List of device types to process.
        """
        for city in self.cities:

            for device_type in device_types:
                print(f"Processing {device_type} sensor data for {city}")
                df = dbx_helper.read_csv(dbx_helper.raw_input_path, f'sensor_data/{city}', f"{device_type}_sensor_data.csv")

                # Create date and hour columns
                df['data_created_time'] = pd.to_datetime(df['data_created_time'])
                df['date'] = df['data_created_time'].dt.date
                df['hour'] = df['data_created_time'].dt.hour
                df = df.drop(columns=['data_created_time', 'id', 'lat', 'long'])

                # Group by date and hour and take the average of the sensor values
                hourly_df = df.groupby(['device_name', 'date', 'hour']).mean().reset_index().copy()

                hourly_df = hourly_df[['device_name', 'date', 'hour'] + [col for col in hourly_df.columns if col not in ['device_name', 'date', 'hour']]]
                hourly_df = hourly_df.rename(columns={'device_name': 'node_id'})
                hourly_df = hourly_df.sort_values(by=['node_id', 'date', 'hour'])

                ## Expanding the number of rows to include all hours in the date range ##
                merged_hourly_df = pd.merge(self.base_panels[city], hourly_df, on=['node_id', 'date', 'hour'], how='left')

                # Add binary missing flags to be used as masks in the GNN loss function
                for col in merged_hourly_df.columns:
                    if col not in ['node_id', 'date', 'hour', 'rh']:
                        merged_hourly_df[f'm_{col}'] = merged_hourly_df[col].notnull().astype(int)

                # because temperature is present for every reading, where it is missing is where the sensor reading is totally missing due to the expanded rows
                merged_hourly_df = merged_hourly_df.rename(columns={'m_temp': 'm_senor_reading'})
                merged_hourly_df = merged_hourly_df.fillna(0)

                merged_hourly_df = merged_hourly_df.sort_values(by=['node_id', 'date', 'hour'])

                self.dbx_helper.write_parquet(merged_hourly_df, self.dbx_helper.clean_input_path, f'sensor_data/{city}', f"{device_type}_sensor_data_hourly.parquet")

    def raster_data(self, raster_files):
        """
        Process raster data by combining TIFF files and calculating raster summary statistics.

        This method performs several operations:
        - Merges and uploads TIFF files for building area and volume data.
        - Calculates summary statistics from raster files for elevation and settlement data by sampling or buffering.

        Parameters
        ----------
        raster_files : list
            List of raster file identifiers to process.
        """
        ### First combine raster tiles for Global Human Settlement data ###
        def combine_and_upload_tifs(tif1, tif2, directory: str, filename: str):
            """
            Combine two in-memory TIFF files and upload the mosaic to Dropbox.

            The two TIFF files are merged side-by-side and the resulting mosaic is uploaded.

            Parameters
            ----------
            tif1 : BytesIO
                First TIFF file in-memory.
            tif2 : BytesIO
                Second TIFF file in-memory.
            directory : str
                Directory path within the base Dropbox path.
            filename : str
                Output filename for the combined TIFF.

            Returns
            -------
            None
            """
            if tif1 is None or tif2 is None:
                print("Failed to load one of the files.")
                return

            # Open the in-memory files using MemoryFile and merge them
            with MemoryFile(tif1) as memfile1, MemoryFile(tif2) as memfile2:
                with memfile1.open() as src1, memfile2.open() as src2:
                    # Merge the two datasets into one mosaic
                    mosaic, out_trans = merge([src1, src2])
                    
                    # Update the metadata based on the merged raster
                    out_meta = src1.meta.copy()
                    out_meta.update({
                        "height": mosaic.shape[1],
                        "width": mosaic.shape[2],
                        "transform": out_trans,
                        "driver": "GTiff",
                        "compress": "lzw"  # Using LZW compression to reduce file size
                    })

            # Write the mosaic to an in-memory file (BytesIO)
            with MemoryFile() as memfile:
                with memfile.open(**out_meta) as dest:
                    dest.write(mosaic)
                memfile.seek(0)  # Ensure we are at the start of the file
                combined_tif_bytes = memfile.read()

            # Upload the combined TIFF to Dropbox using your existing helper function
            self.dbx_helper.write_bytes(combined_tif_bytes, dbx_helper.raw_input_path, directory, filename)

        # Total (non-residential + residential) building area
        tif_1 = dbx_helper.read_tif(dbx_helper.raw_input_path, 'settlement/total', 'GHS_BUILT_S_E2025_GLOBE_R2023A_54009_100_V1_0_R6_C26.tif')
        tif_2 = dbx_helper.read_tif(dbx_helper.raw_input_path, 'settlement/total', 'GHS_BUILT_S_E2025_GLOBE_R2023A_54009_100_V1_0_R6_C27.tif')
        combine_and_upload_tifs(tif_1, tif_2, 'settlement', 'GHS_total_building_area.tif')

        # Total (non-residential + residential) building volume
        tif_1 = dbx_helper.read_tif(dbx_helper.raw_input_path, 'settlement/total', 'GHS_BUILT_V_E2025_GLOBE_R2023A_54009_100_V1_0_R6_C26.tif')
        tif_2 = dbx_helper.read_tif(dbx_helper.raw_input_path, 'settlement/total', 'GHS_BUILT_V_E2025_GLOBE_R2023A_54009_100_V1_0_R6_C27.tif')
        combine_and_upload_tifs(tif_1, tif_2, 'settlement', 'GHS_total_building_volume.tif')

        # Non-residential building area
        tif_1 = dbx_helper.read_tif(dbx_helper.raw_input_path, 'settlement/non_residential', 'GHS_BUILT_S_NRES_E2025_GLOBE_R2023A_54009_100_V1_0_R6_C26.tif')
        tif_2 = dbx_helper.read_tif(dbx_helper.raw_input_path, 'settlement/non_residential', 'GHS_BUILT_S_NRES_E2025_GLOBE_R2023A_54009_100_V1_0_R6_C27.tif')
        combine_and_upload_tifs(tif_1, tif_2, 'settlement', 'GHS_non_res_building_area.tif')

        # Non-residential building volume
        tif_1 = dbx_helper.read_tif(dbx_helper.raw_input_path, 'settlement/non_residential', 'GHS_BUILT_V_NRES_E2025_GLOBE_R2023A_54009_100_V1_0_R6_C26.tif')
        tif_2 = dbx_helper.read_tif(dbx_helper.raw_input_path, 'settlement/non_residential', 'GHS_BUILT_V_NRES_E2025_GLOBE_R2023A_54009_100_V1_0_R6_C27.tif')
        combine_and_upload_tifs(tif_1, tif_2, 'settlement', 'GHS_non_res_building_volume.tif')

        ### Next, 
        def pixel_sum_around_point(gdf, raster_bytes, stat_col_name, buffer_distance=0):
            """
            Calculate summary statistics from a raster around given points.

            For single-band rasters, this function either samples the exact point value or sums pixel values within a buffer area.

            Parameters
            ----------
            gdf : GeoDataFrame
                GeoDataFrame containing device geometries (Points) and an optional 'device_id' column.
            raster_bytes : BytesIO
                In-memory TIFF file assumed to be single-band.
            stat_col_name : str
                Name for the summary statistic column.
            buffer_distance : float, optional
                Buffer distance around the point in CRS units (default is 0, which samples the exact point).

            Returns
            -------
            DataFrame
                DataFrame with columns 'node_id' and the summary statistic.
            """
            results = {}
            
            with rasterio.open(raster_bytes) as src:
                raster_crs = src.crs
                
                # Reproject GeoDataFrame if its CRS doesn't match the raster's CRS.
                if gdf.crs != raster_crs:
                    print(f"Reprojecting GeoDataFrame from {gdf.crs} to {raster_crs}")
                    devices_in_raster_crs = gdf.to_crs(raster_crs)
                else:
                    devices_in_raster_crs = gdf
                
                for idx, row in devices_in_raster_crs.iterrows():
                    device_id = row.get("device_id", idx)
                    geom = row.geometry
                    
                    if buffer_distance == 0:
                        # Sample the raster value at the exact point location.
                        for val in src.sample([(geom.x, geom.y)]):
                            results[device_id] = float(val[0])
                    else:
                        # Create a buffer polygon around the point.
                        buffer_geom = geom.buffer(buffer_distance)
                        geom_mapping = [mapping(buffer_geom)]
                        
                        # Mask the raster to get pixels within the buffer.
                        out_image, _ = mask(src, geom_mapping, crop=True)
                        
                        # Handle nodata values by converting them to NaN.
                        nodata = src.nodata
                        if nodata is not None:
                            out_image = np.where(out_image == nodata, np.nan, out_image)
                        # For a single band, out_image shape is (1, height, width).
                        band_sum = np.nansum(out_image[0])
                        results[device_id] = float(band_sum)
            
            # Convert the results into a DataFrame.
            data = [{"node_id": device_id, stat_col_name: summary} for device_id, summary in results.items()]
            return pd.DataFrame(data)

        for city in self.cities:

            devices = self.dbx_helper.read_shp(self.dbx_helper.clean_input_path, f'node_locations/{city}/gdf')

            for file in raster_files:

                if file == 'elevation':
                    tif = self.dbx_helper.read_tif(self.dbx_helper.raw_input_path, 'elevation', 'elevation.tif')
                
                    print(f'Calculating {file}')
                    result = pixel_sum_around_point(devices, tif, 'elevation', buffer_distance=0)
                    self.dbx_helper.write_parquet(result, dbx_helper.clean_input_path, f'{file}/{city}', f'{file}.parquet')

                else:

                    tif = self.dbx_helper.read_tif(self.dbx_helper.raw_input_path, 'settlement', f'{file}.tif')
                    
                    distances = [0,500]
                    for buffer in distances: 
                        print(f'Calculating {file} buffer {buffer}')
            
                        stat_col_name = 'sum_' + file + '_buffer_' + str(buffer)
                        result = pixel_sum_around_point(devices, tif, stat_col_name, buffer_distance=buffer)
                        self.dbx_helper.write_parquet(result, self.dbx_helper.clean_input_path, f'settlement/{city}', f'{file}_b{buffer}.parquet')
            
    def weather(self):
        """
        Process and clean actual weather data.

        Reads weather CSV data for each city, converts timestamps, merges with the base panel,
        and writes the processed data to a parquet file.

        Raises
        ------
        AssertionError
            If there are missing temperature values after merging.
        """

        for city in self.cities:
            df = self.dbx_helper.read_csv(self.dbx_helper.raw_input_path, f'weather/{city}', f"weather.csv")

            # Create date and hour columns from 'date'
            df['date'] = pd.to_datetime(df['date'])
            df['hour'] = df['date'].dt.hour
            df['date'] = df['date'].dt.date

            df = df[['node', 'date', 'hour', 'temperature', 'wind_speed', 'wind_direction', 'humidity',
                'precipitation', 'soil_temperature', 'soil_moisture', 'pressure', 'cloud_cover']]

            # Add a_ prefix to represent 'actual' weather values
            df.columns = [f'a_{col}' if col not in ['node', 'date', 'hour'] else col for col in df.columns]
            df = df.rename(columns={'node': 'node_id'})

            # Merge on the base panels to ensure all hours are present
            df = pd.merge(self.base_panels[city], df, on=['node_id', 'date', 'hour'], how='left')
            assert df['a_temperature'].isnull().sum() == 0

            self.dbx_helper.write_parquet(df, self.dbx_helper.clean_input_path, f'weather/{city}', f"weather.parquet")

    def weather_forecast(self):
        """
        Process and clean weather forecast data.

        Reads weather forecast CSV data for each city, converts timestamps, merges with the base panel,
        and writes the processed data to a parquet file.

        Raises
        ------
        AssertionError
            If there are missing forecasted temperature values after merging.
        """
        for city in self.cities:
            df = self.dbx_helper.read_csv(self.dbx_helper.raw_input_path, f'weather_forecast/{city}', f"weather_forecast.csv")

            # Create date and hour columns from 'date'
            df['date'] = pd.to_datetime(df['date'])
            df['hour'] = df['date'].dt.hour
            df['date'] = df['date'].dt.date

            df = df[['node', 'date', 'hour', 'temperature', 'wind_speed', 'wind_direction', 'humidity',
                'precipitation', 'soil_temperature', 'soil_moisture', 'pressure', 'cloud_cover']]

            # Add f_ prefix to represent 'forecasted' weather values
            df.columns = [f'f_{col}' if col not in ['node', 'date', 'hour'] else col for col in df.columns]
            df = df.rename(columns={'node': 'node_id'})

            # Merge on the base panels to ensure all hours are present
            df = pd.merge(self.base_panels[city], df, on=['node_id', 'date', 'hour'], how='left')
            assert df['f_temperature'].isnull().sum() == 0

            self.dbx_helper.write_parquet(df, self.dbx_helper.clean_input_path, f'weather_forecast/{city}', f"weather_forecast.parquet")

    def open_weather_pollution(self):
        """
        Process and clean open weather pollution data.

        Reads pollution parquet data for each city, converts timestamps, filters data after a specific date,
        merges with the base panel, and writes the processed data.

        Raises
        ------
        AssertionError
            If there are missing pollution values after merging.
        """  
        for city in self.cities:  
            df = self.dbx_helper.read_parquet(dbx_helper.raw_input_path, f'pollution/{city}', 'pollution.parquet') 

            # Create date and hour columns from 'date'
            df.rename(columns={'dt': 'date', 'node':'node_id'}, inplace=True)
            df['date'] = pd.to_datetime(df['date'])
            df['hour'] = df['date'].dt.hour
            df['date'] = df['date'].dt.date

            df = df[pd.to_datetime(df['date']) >= '2024-05-01']

            df = df[['node_id', 'date', 'hour', 'aqi', 'co', 'no', 'no2', 'o3', 'so2', 'pm2_5', 'pm10', 'nh3']]
            df = df.sort_values(['node_id', 'date', 'hour'])

            # Add ow_ prefix to represent 'open_weather' pollution values
            df.columns = [f'ow_{col}' if col not in ['node_id', 'date', 'hour'] else col for col in df.columns]

<<<<<<< HEAD
        # Merge on the base panels to ensure all hours are present
        df = pd.merge(self.base_panels[city], df, on=['node_id', 'date', 'hour'], how='left')
        # assert df['ow_aqi'].isnull().sum() == 0
=======
            # Merge on the base panels to ensure all hours are present
            df = pd.merge(self.base_panels[city], df, on=['node_id', 'date', 'hour'], how='left')
            assert df['ow_aqi'].isnull().sum() == 0
>>>>>>> 1306f27b

            self.dbx_helper.write_parquet(df, self.dbx_helper.clean_input_path, f'pollution/{city}', f"pollution.parquet")
<|MERGE_RESOLUTION|>--- conflicted
+++ resolved
@@ -398,14 +398,9 @@
             # Add ow_ prefix to represent 'open_weather' pollution values
             df.columns = [f'ow_{col}' if col not in ['node_id', 'date', 'hour'] else col for col in df.columns]
 
-<<<<<<< HEAD
         # Merge on the base panels to ensure all hours are present
         df = pd.merge(self.base_panels[city], df, on=['node_id', 'date', 'hour'], how='left')
         # assert df['ow_aqi'].isnull().sum() == 0
-=======
-            # Merge on the base panels to ensure all hours are present
-            df = pd.merge(self.base_panels[city], df, on=['node_id', 'date', 'hour'], how='left')
-            assert df['ow_aqi'].isnull().sum() == 0
->>>>>>> 1306f27b
-
-            self.dbx_helper.write_parquet(df, self.dbx_helper.clean_input_path, f'pollution/{city}', f"pollution.parquet")
+
+
+        self.dbx_helper.write_parquet(df, self.dbx_helper.clean_input_path, f'pollution/{city}', f"pollution.parquet")
